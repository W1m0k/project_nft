import { StaticJsonRpcProvider, Web3Provider } from "@ethersproject/providers";
import { formatEther, parseEther } from "@ethersproject/units";
import WalletConnectProvider from "@walletconnect/web3-provider";
import { Alert, Button, Card, Col, Input, List, Menu, Row } from "antd";
import "antd/dist/antd.css";
import { useUserAddress } from "eth-hooks";
import React, { useCallback, useEffect, useState } from "react";
import ReactJson from "react-json-view";
import { BrowserRouter, Link, Route, Switch } from "react-router-dom";
import Web3Modal from "web3modal";
import "./App.css";
import { Account, Address, AddressInput, Contract, Faucet, GasGauge, Header, Ramp, ThemeSwitch } from "./components";
import { DAI_ABI, DAI_ADDRESS, INFURA_ID, NETWORK, NETWORKS } from "./constants";
import { Transactor } from "./helpers";
import {
  useBalance,
  useContractLoader,
  useContractReader,
  useEventListener,
  useExchangePrice,
  useExternalContractLoader,
  useGasPrice,
  useOnBlock,
  useUserProvider,
} from "./hooks";
const { BufferList } = require("bl");
// https://www.npmjs.com/package/ipfs-http-client
const ipfsAPI = require("ipfs-http-client");
const ipfs = ipfsAPI({ host: "ipfs.infura.io", port: "5001", protocol: "https" });
/*
    Welcome to 🏗 scaffold-eth !

    Code:
    https://github.com/austintgriffith/scaffold-eth

    Support:
    https://t.me/joinchat/KByvmRe5wkR-8F_zz6AjpA
    or DM @austingriffith on twitter or telegram

    You should get your own Infura.io ID and put it in `constants.js`
    (this is your connection to the main Ethereum network for ENS etc.)


    🌏 EXTERNAL CONTRACTS:
    You can also bring in contract artifacts in `constants.js`
    (and then use the `useExternalContractLoader()` hook!)
*/

/// 📡 What chain are your contracts deployed to?
const targetNetwork = NETWORKS["localhost"]; // <------- select your target frontend network (localhost, rinkeby, xdai, mainnet)

// 😬 Sorry for all the console logging
const DEBUG = true;

//EXAMPLE STARTING JSON:
const STARTING_JSON = {
  description: "It's actually a bison?",
  external_url: "https://austingriffith.com/portfolio/paintings/", // <-- this can link to a page for the specific file too
  image: "https://austingriffith.com/images/paintings/buffalo.jpg",
  name: "Buffalo",
  attributes: [
    {
      trait_type: "BackgroundColor",
      value: "green",
    },
    {
      trait_type: "Eyes",
      value: "googly",
    },
  ],
};

//helper function to "Get" from IPFS
// you usually go content.toString() after this...
const getFromIPFS = async hashToGet => {
  for await (const file of ipfs.get(hashToGet)) {
    console.log(file.path);
    if (!file.content) continue;
    const content = new BufferList();
    for await (const chunk of file.content) {
      content.append(chunk);
    }
    console.log(content);
    return content;
  }
};

// 🛰 providers
if (DEBUG) console.log("📡 Connecting to Mainnet Ethereum");
// const mainnetProvider = getDefaultProvider("mainnet", { infura: INFURA_ID, etherscan: ETHERSCAN_KEY, quorum: 1 });
// const mainnetProvider = new InfuraProvider("mainnet",INFURA_ID);
//
// attempt to connect to our own scaffold eth rpc and if that fails fall back to infura...
// Using StaticJsonRpcProvider as the chainId won't change see https://github.com/ethers-io/ethers.js/issues/901
const scaffoldEthProvider = new StaticJsonRpcProvider("https://rpc.scaffoldeth.io:48544");
const mainnetInfura = new StaticJsonRpcProvider("https://mainnet.infura.io/v3/" + INFURA_ID);
// ( ⚠️ Getting "failed to meet quorum" errors? Check your INFURA_I

// 🏠 Your local provider is usually pointed at your local blockchain
const localProviderUrl = targetNetwork.rpcUrl;
// as you deploy to other networks you can set REACT_APP_PROVIDER=https://dai.poa.network in packages/react-app/.env
const localProviderUrlFromEnv = process.env.REACT_APP_PROVIDER ? process.env.REACT_APP_PROVIDER : localProviderUrl;
if (DEBUG) console.log("🏠 Connecting to provider:", localProviderUrlFromEnv);
const localProvider = new StaticJsonRpcProvider(localProviderUrlFromEnv);

// 🔭 block explorer URL
const blockExplorer = targetNetwork.blockExplorer;

/*
  Web3 modal helps us "connect" external wallets:
*/
const web3Modal = new Web3Modal({
  // network: "mainnet", // optional
  cacheProvider: true, // optional
  providerOptions: {
    walletconnect: {
      package: WalletConnectProvider, // required
      options: {
        infuraId: INFURA_ID,
      },
    },
  },
});

const logoutOfWeb3Modal = async () => {
  await web3Modal.clearCachedProvider();
  setTimeout(() => {
    window.location.reload();
  }, 1);
};

function App(props) {
  const mainnetProvider = scaffoldEthProvider && scaffoldEthProvider._network ? scaffoldEthProvider : mainnetInfura;

  const [injectedProvider, setInjectedProvider] = useState();
  /* 💵 This hook will get the price of ETH from 🦄 Uniswap: */
  const price = useExchangePrice(targetNetwork, mainnetProvider);

  /* 🔥 This hook will get the price of Gas from ⛽️ EtherGasStation */
  const gasPrice = useGasPrice(targetNetwork, "fast");
  // Use your injected provider from 🦊 Metamask or if you don't have it then instantly generate a 🔥 burner wallet.
  const userProvider = useUserProvider(injectedProvider, localProvider);
  const address = useUserAddress(userProvider);

  // You can warn the user if you would like them to be on a specific network
  let localChainId = localProvider && localProvider._network && localProvider._network.chainId;
  let selectedChainId = userProvider && userProvider._network && userProvider._network.chainId;

  // For more hooks, check out 🔗eth-hooks at: https://www.npmjs.com/package/eth-hooks

  // The transactor wraps transactions and provides notificiations
  const tx = Transactor(userProvider, gasPrice);

  // Faucet Tx can be used to send funds from the faucet
  const faucetTx = Transactor(localProvider, gasPrice);

  // 🏗 scaffold-eth is full of handy hooks like this one to get your balance:
  const yourLocalBalance = useBalance(localProvider, address);

  // Just plug in different 🛰 providers to get your balance on different chains:
  const yourMainnetBalance = useBalance(mainnetProvider, address);

  // Load in your local 📝 contract and read a value from it:
  const readContracts = useContractLoader(localProvider);

  // If you want to make 🔐 write transactions to your contracts, use the userProvider:
  const writeContracts = useContractLoader(userProvider);

  // EXTERNAL CONTRACT EXAMPLE:
  //
  // If you want to bring in the mainnet DAI contract it would look like:
  const mainnetDAIContract = useExternalContractLoader(mainnetProvider, DAI_ADDRESS, DAI_ABI);

  // If you want to call a function on a new block
  useOnBlock(mainnetProvider, () => {
    console.log(`⛓ A new mainnet block is here: ${mainnetProvider._lastBlockNumber}`);
  });

  // Then read your DAI balance like:
  const myMainnetDAIBalance = useContractReader({ DAI: mainnetDAIContract }, "DAI", "balanceOf", [
    "0x34aA3F359A9D614239015126635CE7732c18fDF3",
  ]);

  // keep track of a variable from the contract in the local React state:
  const balance = useContractReader(readContracts, "YourCollectible", "balanceOf", [address]);
  console.log("🤗 balance:", balance);

  //📟 Listen for broadcast events
  const transferEvents = useEventListener(readContracts, "YourCollectible", "Transfer", localProvider, 1);
  console.log("📟 Transfer events:", transferEvents);

  //
  // 🧠 This effect will update yourCollectibles by polling when your balance changes
  //
  const yourBalance = balance && balance.toNumber && balance.toNumber();
  const [yourCollectibles, setYourCollectibles] = useState();

  useEffect(() => {
    const updateYourCollectibles = async () => {
      let collectibleUpdate = [];
      for (let tokenIndex = 0; tokenIndex < balance; tokenIndex++) {
        try {
          console.log("GEtting token index", tokenIndex);
          const tokenId = await readContracts.YourCollectible.tokenOfOwnerByIndex(address, tokenIndex);
          console.log("tokenId", tokenId);
          const tokenURI = await readContracts.YourCollectible.tokenURI(tokenId);
          console.log("tokenURI", tokenURI);

          const ipfsHash = tokenURI.replace("https://ipfs.io/ipfs/", "");
          console.log("ipfsHash", ipfsHash);

          const jsonManifestBuffer = await getFromIPFS(ipfsHash);

          try {
            const jsonManifest = JSON.parse(jsonManifestBuffer.toString());
            console.log("jsonManifest", jsonManifest);
            collectibleUpdate.push({ id: tokenId, uri: tokenURI, owner: address, ...jsonManifest });
          } catch (e) {
            console.log(e);
          }
        } catch (e) {
          console.log(e);
        }
      }
      setYourCollectibles(collectibleUpdate);
    };
    updateYourCollectibles();
  }, [address, yourBalance]);

  /*
  const addressFromENS = useResolveName(mainnetProvider, "austingriffith.eth");
  console.log("🏷 Resolved austingriffith.eth as:",addressFromENS)
  */

  //
  // 🧫 DEBUG 👨🏻‍🔬
  //
  useEffect(() => {
    if (
      DEBUG &&
      mainnetProvider &&
      address &&
      selectedChainId &&
      yourLocalBalance &&
      yourMainnetBalance &&
      readContracts &&
      writeContracts &&
      mainnetDAIContract
    ) {
      console.log("_____________________________________ 🏗 scaffold-eth _____________________________________");
      console.log("🌎 mainnetProvider", mainnetProvider);
      console.log("🏠 localChainId", localChainId);
      console.log("👩‍💼 selected address:", address);
      console.log("🕵🏻‍♂️ selectedChainId:", selectedChainId);
      console.log("💵 yourLocalBalance", yourLocalBalance ? formatEther(yourLocalBalance) : "...");
      console.log("💵 yourMainnetBalance", yourMainnetBalance ? formatEther(yourMainnetBalance) : "...");
      console.log("📝 readContracts", readContracts);
      console.log("🌍 DAI contract on mainnet:", mainnetDAIContract);
      console.log("🔐 writeContracts", writeContracts);
    }
  }, [
    mainnetProvider,
    address,
    selectedChainId,
    yourLocalBalance,
    yourMainnetBalance,
    readContracts,
    writeContracts,
    mainnetDAIContract,
  ]);

  let networkDisplay = "";
  if (localChainId && selectedChainId && localChainId !== selectedChainId) {
    const networkSelected = NETWORK(selectedChainId);
    const networkLocal = NETWORK(localChainId);
<<<<<<< HEAD
    if (selectedChainId == 1337 && localChainId == 31337) {
=======
    if (selectedChainId === 1337 && localChainId === 31337) {
>>>>>>> e5816c22
      networkDisplay = (
        <div style={{ zIndex: 2, position: "absolute", right: 0, top: 60, padding: 16 }}>
          <Alert
            message="⚠️ Wrong Network ID"
            description={
              <div>
                You have <b>chain id 1337</b> for localhost and you need to change it to <b>31337</b> to work with
                HardHat.
<<<<<<< HEAD
                <div>(MetaMask -> Settings -> Networks -> Chain ID -> 31337)</div>
=======
                <div>(MetaMask -&gt; Settings -&gt; Networks -&gt; Chain ID -&gt; 31337)</div>
>>>>>>> e5816c22
              </div>
            }
            type="error"
            closable={false}
          />
        </div>
      );
    } else {
      networkDisplay = (
        <div style={{ zIndex: 2, position: "absolute", right: 0, top: 60, padding: 16 }}>
          <Alert
            message="⚠️ Wrong Network"
            description={
              <div>
                You have <b>{networkSelected && networkSelected.name}</b> selected and you need to be on{" "}
                <b>{networkLocal && networkLocal.name}</b>.
              </div>
            }
            type="error"
            closable={false}
          />
        </div>
      );
    }
  } else {
    networkDisplay = (
      <div style={{ zIndex: -1, position: "absolute", right: 154, top: 28, padding: 16, color: targetNetwork.color }}>
        {targetNetwork.name}
      </div>
    );
  }

  const loadWeb3Modal = useCallback(async () => {
    const provider = await web3Modal.connect();
    setInjectedProvider(new Web3Provider(provider));
  }, [setInjectedProvider]);

  useEffect(() => {
    if (web3Modal.cachedProvider) {
      loadWeb3Modal();
    }
  }, [loadWeb3Modal]);

  const [route, setRoute] = useState();
  useEffect(() => {
    setRoute(window.location.pathname);
  }, [setRoute]);

  let faucetHint = "";
  const faucetAvailable = localProvider && localProvider.connection && targetNetwork.name == "localhost";

  const [faucetClicked, setFaucetClicked] = useState(false);
  if (
    !faucetClicked &&
    localProvider &&
    localProvider._network &&
    localProvider._network.chainId == 31337 &&
    yourLocalBalance &&
    formatEther(yourLocalBalance) <= 0
  ) {
    faucetHint = (
      <div style={{ padding: 16 }}>
        <Button
          type={"primary"}
          onClick={() => {
            faucetTx({
              to: address,
              value: parseEther("0.01"),
            });
            setFaucetClicked(true);
          }}
        >
          💰 Grab funds from the faucet ⛽️
        </Button>
      </div>
    );
  }

  const [yourJSON, setYourJSON] = useState(STARTING_JSON);
  const [sending, setSending] = useState();
  const [ipfsHash, setIpfsHash] = useState();
  const [ipfsDownHash, setIpfsDownHash] = useState();

  const [downloading, setDownloading] = useState();
  const [ipfsContent, setIpfsContent] = useState();

  const [transferToAddresses, setTransferToAddresses] = useState({});

  return (
    <div className="App">
      {/* ✏️ Edit the header and change the title to your project name */}
      <Header />
      {networkDisplay}
      <BrowserRouter>
        <Menu style={{ textAlign: "center" }} selectedKeys={[route]} mode="horizontal">
          <Menu.Item key="/">
            <Link
              onClick={() => {
                setRoute("/");
              }}
              to="/"
            >
              YourCollectibles
            </Link>
          </Menu.Item>
          <Menu.Item key="/transfers">
            <Link
              onClick={() => {
                setRoute("/transfers");
              }}
              to="/transfers"
            >
              Transfers
            </Link>
          </Menu.Item>
          <Menu.Item key="/ipfsup">
            <Link
              onClick={() => {
                setRoute("/ipfsup");
              }}
              to="/ipfsup"
            >
              IPFS Upload
            </Link>
          </Menu.Item>
          <Menu.Item key="/ipfsdown">
            <Link
              onClick={() => {
                setRoute("/ipfsdown");
              }}
              to="/ipfsdown"
            >
              IPFS Download
            </Link>
          </Menu.Item>
          <Menu.Item key="/debugcontracts">
            <Link
              onClick={() => {
                setRoute("/debugcontracts");
              }}
              to="/debugcontracts"
            >
              Debug Contracts
            </Link>
          </Menu.Item>
        </Menu>

        <Switch>
          <Route exact path="/">
            {/*
                🎛 this scaffolding is full of commonly used components
                this <Contract/> component will automatically parse your ABI
                and give you a form to interact with it locally
            */}

            <div style={{ width: 640, margin: "auto", marginTop: 32, paddingBottom: 32 }}>
              <List
                bordered
                dataSource={yourCollectibles}
                renderItem={item => {
                  const id = item.id.toNumber();
                  return (
                    <List.Item key={id + "_" + item.uri + "_" + item.owner}>
                      <Card
                        title={
                          <div>
                            <span style={{ fontSize: 16, marginRight: 8 }}>#{id}</span> {item.name}
                          </div>
                        }
                      >
                        <div>
                          <img src={item.image} style={{ maxWidth: 150 }} />
                        </div>
                        <div>{item.description}</div>
                      </Card>

                      <div>
                        owner:{" "}
                        <Address
                          address={item.owner}
                          ensProvider={mainnetProvider}
                          blockExplorer={blockExplorer}
                          fontSize={16}
                        />
                        <AddressInput
                          ensProvider={mainnetProvider}
                          placeholder="transfer to address"
                          value={transferToAddresses[id]}
                          onChange={newValue => {
                            let update = {};
                            update[id] = newValue;
                            setTransferToAddresses({ ...transferToAddresses, ...update });
                          }}
                        />
                        <Button
                          onClick={() => {
                            console.log("writeContracts", writeContracts);
                            tx(writeContracts.YourCollectible.transferFrom(address, transferToAddresses[id], id));
                          }}
                        >
                          Transfer
                        </Button>
                      </div>
                    </List.Item>
                  );
                }}
              />
            </div>
          </Route>

          <Route path="/transfers">
            <div style={{ width: 600, margin: "auto", marginTop: 32, paddingBottom: 32 }}>
              <List
                bordered
                dataSource={transferEvents}
                renderItem={item => {
                  return (
                    <List.Item key={item[0] + "_" + item[1] + "_" + item.blockNumber + "_" + item[2].toNumber()}>
                      <span style={{ fontSize: 16, marginRight: 8 }}>#{item[2].toNumber()}</span>
                      <Address address={item[0]} ensProvider={mainnetProvider} fontSize={16} /> =>
                      <Address address={item[1]} ensProvider={mainnetProvider} fontSize={16} />
                    </List.Item>
                  );
                }}
              />
            </div>
          </Route>

          <Route path="/ipfsup">
            <div style={{ paddingTop: 32, width: 740, margin: "auto", textAlign: "left" }}>
              <ReactJson
                style={{ padding: 8 }}
                src={yourJSON}
                theme={"pop"}
                enableClipboard={false}
                onEdit={(edit, a) => {
                  setYourJSON(edit.updated_src);
                }}
                onAdd={(add, a) => {
                  setYourJSON(add.updated_src);
                }}
                onDelete={(del, a) => {
                  setYourJSON(del.updated_src);
                }}
              />
            </div>

            <Button
              style={{ margin: 8 }}
              loading={sending}
              size="large"
              shape="round"
              type="primary"
              onClick={async () => {
                console.log("UPLOADING...", yourJSON);
                setSending(true);
                setIpfsHash();
                const result = await ipfs.add(JSON.stringify(yourJSON)); //addToIPFS(JSON.stringify(yourJSON))
                if (result && result.path) {
                  setIpfsHash(result.path);
                }
                setSending(false);
                console.log("RESULT:", result);
              }}
            >
              Upload to IPFS
            </Button>

            <div style={{ padding: 16, paddingBottom: 150 }}>{ipfsHash}</div>
          </Route>
          <Route path="/ipfsdown">
            <div style={{ paddingTop: 32, width: 740, margin: "auto" }}>
              <Input
                value={ipfsDownHash}
                placeHolder={"IPFS hash (like QmadqNw8zkdrrwdtPFK1pLi8PPxmkQ4pDJXY8ozHtz6tZq)"}
                onChange={e => {
                  setIpfsDownHash(e.target.value);
                }}
              />
            </div>
            <Button
              style={{ margin: 8 }}
              loading={sending}
              size="large"
              shape="round"
              type="primary"
              onClick={async () => {
                console.log("DOWNLOADING...", ipfsDownHash);
                setDownloading(true);
                setIpfsContent();
                const result = await getFromIPFS(ipfsDownHash); //addToIPFS(JSON.stringify(yourJSON))
                if (result && result.toString) {
                  setIpfsContent(result.toString());
                }
                setDownloading(false);
              }}
            >
              Download from IPFS
            </Button>

            <pre style={{ padding: 16, width: 500, margin: "auto", paddingBottom: 150 }}>{ipfsContent}</pre>
          </Route>
          <Route path="/debugcontracts">
            <Contract
              name="YourCollectible"
              signer={userProvider.getSigner()}
              provider={localProvider}
              address={address}
              blockExplorer={blockExplorer}
            />
          </Route>
        </Switch>
      </BrowserRouter>

      <ThemeSwitch />

      {/* 👨‍💼 Your account is in the top right with a wallet at connect options */}
      <div style={{ position: "fixed", textAlign: "right", right: 0, top: 0, padding: 10 }}>
        <Account
          address={address}
          localProvider={localProvider}
          userProvider={userProvider}
          mainnetProvider={mainnetProvider}
          price={price}
          web3Modal={web3Modal}
          loadWeb3Modal={loadWeb3Modal}
          logoutOfWeb3Modal={logoutOfWeb3Modal}
          blockExplorer={blockExplorer}
        />
        {faucetHint}
      </div>

      {/* 🗺 Extra UI like gas price, eth price, faucet, and support: */}
      <div style={{ position: "fixed", textAlign: "left", left: 0, bottom: 20, padding: 10 }}>
        <Row align="middle" gutter={[4, 4]}>
          <Col span={8}>
            <Ramp price={price} address={address} networks={NETWORKS} />
          </Col>

          <Col span={8} style={{ textAlign: "center", opacity: 0.8 }}>
            <GasGauge gasPrice={gasPrice} />
          </Col>
          <Col span={8} style={{ textAlign: "center", opacity: 1 }}>
            <Button
              onClick={() => {
                window.open("https://t.me/joinchat/KByvmRe5wkR-8F_zz6AjpA");
              }}
              size="large"
              shape="round"
            >
              <span style={{ marginRight: 8 }} role="img" aria-label="support">
                💬
              </span>
              Support
            </Button>
          </Col>
        </Row>

        <Row align="middle" gutter={[4, 4]}>
          <Col span={24}>
            {
              /*  if the local provider has a signer, let's show the faucet:  */
              faucetAvailable ? (
                <Faucet localProvider={localProvider} price={price} ensProvider={mainnetProvider} />
              ) : (
                ""
              )
            }
          </Col>
        </Row>
      </div>
    </div>
  );
}

window.ethereum &&
  window.ethereum.on("chainChanged", chainId => {
    web3Modal.cachedProvider &&
      setTimeout(() => {
        window.location.reload();
      }, 1);
  });

window.ethereum &&
  window.ethereum.on("accountsChanged", accounts => {
    web3Modal.cachedProvider &&
      setTimeout(() => {
        window.location.reload();
      }, 1);
  });

export default App;<|MERGE_RESOLUTION|>--- conflicted
+++ resolved
@@ -23,9 +23,11 @@
   useOnBlock,
   useUserProvider,
 } from "./hooks";
+
 const { BufferList } = require("bl");
 // https://www.npmjs.com/package/ipfs-http-client
 const ipfsAPI = require("ipfs-http-client");
+
 const ipfs = ipfsAPI({ host: "ipfs.infura.io", port: "5001", protocol: "https" });
 /*
     Welcome to 🏗 scaffold-eth !
@@ -47,12 +49,12 @@
 */
 
 /// 📡 What chain are your contracts deployed to?
-const targetNetwork = NETWORKS["localhost"]; // <------- select your target frontend network (localhost, rinkeby, xdai, mainnet)
+const targetNetwork = NETWORKS.localhost; // <------- select your target frontend network (localhost, rinkeby, xdai, mainnet)
 
 // 😬 Sorry for all the console logging
 const DEBUG = true;
 
-//EXAMPLE STARTING JSON:
+// EXAMPLE STARTING JSON:
 const STARTING_JSON = {
   description: "It's actually a bison?",
   external_url: "https://austingriffith.com/portfolio/paintings/", // <-- this can link to a page for the specific file too
@@ -70,7 +72,7 @@
   ],
 };
 
-//helper function to "Get" from IPFS
+// helper function to "Get" from IPFS
 // you usually go content.toString() after this...
 const getFromIPFS = async hashToGet => {
   for await (const file of ipfs.get(hashToGet)) {
@@ -143,8 +145,8 @@
   const address = useUserAddress(userProvider);
 
   // You can warn the user if you would like them to be on a specific network
-  let localChainId = localProvider && localProvider._network && localProvider._network.chainId;
-  let selectedChainId = userProvider && userProvider._network && userProvider._network.chainId;
+  const localChainId = localProvider && localProvider._network && localProvider._network.chainId;
+  const selectedChainId = userProvider && userProvider._network && userProvider._network.chainId;
 
   // For more hooks, check out 🔗eth-hooks at: https://www.npmjs.com/package/eth-hooks
 
@@ -185,7 +187,7 @@
   const balance = useContractReader(readContracts, "YourCollectible", "balanceOf", [address]);
   console.log("🤗 balance:", balance);
 
-  //📟 Listen for broadcast events
+  // 📟 Listen for broadcast events
   const transferEvents = useEventListener(readContracts, "YourCollectible", "Transfer", localProvider, 1);
   console.log("📟 Transfer events:", transferEvents);
 
@@ -197,7 +199,7 @@
 
   useEffect(() => {
     const updateYourCollectibles = async () => {
-      let collectibleUpdate = [];
+      const collectibleUpdate = [];
       for (let tokenIndex = 0; tokenIndex < balance; tokenIndex++) {
         try {
           console.log("GEtting token index", tokenIndex);
@@ -273,11 +275,7 @@
   if (localChainId && selectedChainId && localChainId !== selectedChainId) {
     const networkSelected = NETWORK(selectedChainId);
     const networkLocal = NETWORK(localChainId);
-<<<<<<< HEAD
-    if (selectedChainId == 1337 && localChainId == 31337) {
-=======
     if (selectedChainId === 1337 && localChainId === 31337) {
->>>>>>> e5816c22
       networkDisplay = (
         <div style={{ zIndex: 2, position: "absolute", right: 0, top: 60, padding: 16 }}>
           <Alert
@@ -286,11 +284,7 @@
               <div>
                 You have <b>chain id 1337</b> for localhost and you need to change it to <b>31337</b> to work with
                 HardHat.
-<<<<<<< HEAD
-                <div>(MetaMask -> Settings -> Networks -> Chain ID -> 31337)</div>
-=======
                 <div>(MetaMask -&gt; Settings -&gt; Networks -&gt; Chain ID -&gt; 31337)</div>
->>>>>>> e5816c22
               </div>
             }
             type="error"
@@ -354,7 +348,7 @@
     faucetHint = (
       <div style={{ padding: 16 }}>
         <Button
-          type={"primary"}
+          type="primary"
           onClick={() => {
             faucetTx({
               to: address,
@@ -480,7 +474,7 @@
                           placeholder="transfer to address"
                           value={transferToAddresses[id]}
                           onChange={newValue => {
-                            let update = {};
+                            const update = {};
                             update[id] = newValue;
                             setTransferToAddresses({ ...transferToAddresses, ...update });
                           }}
@@ -510,7 +504,7 @@
                   return (
                     <List.Item key={item[0] + "_" + item[1] + "_" + item.blockNumber + "_" + item[2].toNumber()}>
                       <span style={{ fontSize: 16, marginRight: 8 }}>#{item[2].toNumber()}</span>
-                      <Address address={item[0]} ensProvider={mainnetProvider} fontSize={16} /> =>
+                      <Address address={item[0]} ensProvider={mainnetProvider} fontSize={16} /> =&gt;
                       <Address address={item[1]} ensProvider={mainnetProvider} fontSize={16} />
                     </List.Item>
                   );
@@ -524,7 +518,7 @@
               <ReactJson
                 style={{ padding: 8 }}
                 src={yourJSON}
-                theme={"pop"}
+                theme="pop"
                 enableClipboard={false}
                 onEdit={(edit, a) => {
                   setYourJSON(edit.updated_src);
@@ -548,7 +542,7 @@
                 console.log("UPLOADING...", yourJSON);
                 setSending(true);
                 setIpfsHash();
-                const result = await ipfs.add(JSON.stringify(yourJSON)); //addToIPFS(JSON.stringify(yourJSON))
+                const result = await ipfs.add(JSON.stringify(yourJSON)); // addToIPFS(JSON.stringify(yourJSON))
                 if (result && result.path) {
                   setIpfsHash(result.path);
                 }
@@ -565,7 +559,7 @@
             <div style={{ paddingTop: 32, width: 740, margin: "auto" }}>
               <Input
                 value={ipfsDownHash}
-                placeHolder={"IPFS hash (like QmadqNw8zkdrrwdtPFK1pLi8PPxmkQ4pDJXY8ozHtz6tZq)"}
+                placeHolder="IPFS hash (like QmadqNw8zkdrrwdtPFK1pLi8PPxmkQ4pDJXY8ozHtz6tZq)"
                 onChange={e => {
                   setIpfsDownHash(e.target.value);
                 }}
@@ -581,7 +575,7 @@
                 console.log("DOWNLOADING...", ipfsDownHash);
                 setDownloading(true);
                 setIpfsContent();
-                const result = await getFromIPFS(ipfsDownHash); //addToIPFS(JSON.stringify(yourJSON))
+                const result = await getFromIPFS(ipfsDownHash); // addToIPFS(JSON.stringify(yourJSON))
                 if (result && result.toString) {
                   setIpfsContent(result.toString());
                 }
