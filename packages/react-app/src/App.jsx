import React, { useCallback, useEffect, useState } from "react";
import { BrowserRouter, Switch, Route, Link } from "react-router-dom";
import "antd/dist/antd.css";
import {  JsonRpcProvider, Web3Provider } from "@ethersproject/providers";
import "./App.css";
import { Row, Col, Button, Menu, Alert, Input, List, Card } from "antd";
import Web3Modal from "web3modal";
import WalletConnectProvider from "@walletconnect/web3-provider";
import { useUserAddress } from "eth-hooks";
import { useExchangePrice, useGasPrice, useUserProvider, useContractLoader, useContractReader, useEventListener, useBalance, useExternalContractLoader } from "./hooks";
import { Header, Account, Faucet, Ramp, Contract, GasGauge, Address, AddressInput } from "./components";
import { Transactor } from "./helpers";
import { formatEther, parseEther } from "@ethersproject/units";
//import Hints from "./Hints";
import { Hints, ExampleUI, Subgraph } from "./views"
import { INFURA_ID, DAI_ADDRESS, DAI_ABI, NETWORK, NETWORKS } from "./constants";
import ReactJson from 'react-json-view'
const { BufferList } = require('bl')
// https://www.npmjs.com/package/ipfs-http-client
const ipfsAPI = require('ipfs-http-client');
const ipfs = ipfsAPI({host: 'ipfs.infura.io', port: '5001', protocol: 'https' })
/*
    Welcome to 🏗 scaffold-eth !

    Code:
    https://github.com/austintgriffith/scaffold-eth

    Support:
    https://t.me/joinchat/KByvmRe5wkR-8F_zz6AjpA
    or DM @austingriffith on twitter or telegram

    You should get your own Infura.io ID and put it in `constants.js`
    (this is your connection to the main Ethereum network for ENS etc.)


    📡 EXTERNAL CONTRACTS:
    You can also bring in contract artifacts in `constants.js`
    (and then use the `useExternalContractLoader()` hook!)
*/

/// 📡 What chain are your contracts deployed to?
const targetNetwork = NETWORKS['localhost']; // <------- select your target frontend network (localhost, rinkeby, xdai, mainnet)

// 😬 Sorry for all the console logging
const DEBUG = true

//EXAMPLE STARTING JSON:
const STARTING_JSON = {
  "description": "It's actually a bison?",
  "external_url": "https://austingriffith.com/portfolio/paintings/",// <-- this can link to a page for the specific file too
  "image": "https://austingriffith.com/images/paintings/buffalo.jpg",
  "name": "Buffalo",
  "attributes": [
     {
       "trait_type": "BackgroundColor",
       "value": "green"
     },
     {
       "trait_type": "Eyes",
       "value": "googly"
     }
  ]
}

//helper function to "Get" from IPFS
// you usually go content.toString() after this...
const getFromIPFS = async hashToGet => {
  for await (const file of ipfs.get(hashToGet)) {
    console.log(file.path)
    if (!file.content) continue;
    const content = new BufferList()
    for await (const chunk of file.content) {
      content.append(chunk)
    }
    console.log(content)
    return content
  }
}

// 🛰 providers
if(DEBUG) console.log("📡 Connecting to Mainnet Ethereum");
// const mainnetProvider = getDefaultProvider("mainnet", { infura: INFURA_ID, etherscan: ETHERSCAN_KEY, quorum: 1 });
// const mainnetProvider = new InfuraProvider("mainnet",INFURA_ID);
const mainnetProvider = new JsonRpcProvider("https://mainnet.infura.io/v3/" + INFURA_ID)
// ( ⚠️ Getting "failed to meet quorum" errors? Check your INFURA_ID)

// 🏠 Your local provider is usually pointed at your local blockchain
const localProviderUrl = targetNetwork.rpcUrl;
// as you deploy to other networks you can set REACT_APP_PROVIDER=https://dai.poa.network in packages/react-app/.env
const localProviderUrlFromEnv = process.env.REACT_APP_PROVIDER ? process.env.REACT_APP_PROVIDER : localProviderUrl;
if(DEBUG) console.log("🏠 Connecting to provider:", localProviderUrlFromEnv);
const localProvider = new JsonRpcProvider(localProviderUrlFromEnv);

// 🔭 block explorer URL
const blockExplorer = targetNetwork.blockExplorer;


function App(props) {
  const [injectedProvider, setInjectedProvider] = useState();
  /* 💵 This hook will get the price of ETH from 🦄 Uniswap: */
  const price = useExchangePrice(targetNetwork,mainnetProvider);

  /* 🔥 This hook will get the price of Gas from ⛽️ EtherGasStation */
  const gasPrice = useGasPrice(targetNetwork,"fast");
  // Use your injected provider from 🦊 Metamask or if you don't have it then instantly generate a 🔥 burner wallet.
  const userProvider = useUserProvider(injectedProvider, localProvider);
  const address = useUserAddress(userProvider);
  if(DEBUG) console.log("👩‍💼 selected address:",address)

  // You can warn the user if you would like them to be on a specific network
  let localChainId = localProvider && localProvider._network && localProvider._network.chainId
  if(DEBUG) console.log("🏠 localChainId",localChainId)

  let selectedChainId = userProvider && userProvider._network && userProvider._network.chainId
  if(DEBUG) console.log("🕵🏻‍♂️ selectedChainId:",selectedChainId)

  // For more hooks, check out 🔗eth-hooks at: https://www.npmjs.com/package/eth-hooks

  // The transactor wraps transactions and provides notificiations
  const tx = Transactor(userProvider, gasPrice)

  // Faucet Tx can be used to send funds from the faucet
  const faucetTx = Transactor(localProvider, gasPrice)

  // 🏗 scaffold-eth is full of handy hooks like this one to get your balance:
  const yourLocalBalance = useBalance(localProvider, address);
  if(DEBUG) console.log("💵 yourLocalBalance",yourLocalBalance?formatEther(yourLocalBalance):"...")

  // Just plug in different 🛰 providers to get your balance on different chains:
  const yourMainnetBalance = useBalance(mainnetProvider, address);
  if(DEBUG) console.log("💵 yourMainnetBalance",yourMainnetBalance?formatEther(yourMainnetBalance):"...")

  // Load in your local 📝 contract and read a value from it:
  const readContracts = useContractLoader(localProvider)
  if(DEBUG) console.log("📝 readContracts",readContracts)

  // If you want to make 🔐 write transactions to your contracts, use the userProvider:
  const writeContracts = useContractLoader(userProvider)
  if(DEBUG) console.log("🔐 writeContracts",writeContracts)

  // EXTERNAL CONTRACT EXAMPLE:
  //
  // If you want to bring in the mainnet DAI contract it would look like:
  const mainnetDAIContract = useExternalContractLoader(mainnetProvider, DAI_ADDRESS, DAI_ABI)
  console.log("🌍 DAI contract on mainnet:",mainnetDAIContract)
  //
  // Then read your DAI balance like:
  const myMainnetDAIBalance = useContractReader({DAI: mainnetDAIContract},"DAI", "balanceOf",["0x34aA3F359A9D614239015126635CE7732c18fDF3"])
  console.log("🥇 myMainnetDAIBalance:",myMainnetDAIBalance)


  // keep track of a variable from the contract in the local React state:
  const balance = useContractReader(readContracts,"YourCollectible", "balanceOf", [ address ])
  console.log("🤗 balance:",balance)

  //📟 Listen for broadcast events
  const transferEvents = useEventListener(readContracts, "YourCollectible", "Transfer", localProvider, 1);
  console.log("📟 Transfer events:",transferEvents)



  //
  // 🧠 This effect will update yourCollectibles by polling when your balance changes
  //
  const yourBalance = balance && balance.toNumber && balance.toNumber()
  const [ yourCollectibles, setYourCollectibles ] = useState()

  useEffect(()=>{
    const updateYourCollectibles = async () => {
      let collectibleUpdate = []
      for(let tokenIndex=0;tokenIndex<balance;tokenIndex++){
        try{
          console.log("GEtting token index",tokenIndex)
          const tokenId = await readContracts.YourCollectible.tokenOfOwnerByIndex(address, tokenIndex)
          console.log("tokenId",tokenId)
          const tokenURI = await readContracts.YourCollectible.tokenURI(tokenId)
          console.log("tokenURI",tokenURI)

          const ipfsHash =  tokenURI.replace("https://ipfs.io/ipfs/","")
          console.log("ipfsHash",ipfsHash)

          const jsonManifestBuffer = await getFromIPFS(ipfsHash)

          try{
            const jsonManifest = JSON.parse(jsonManifestBuffer.toString())
            console.log("jsonManifest",jsonManifest)
            collectibleUpdate.push({ id:tokenId, uri:tokenURI, owner: address, ...jsonManifest })
          }catch(e){console.log(e)}

        }catch(e){console.log(e)}
      }
      setYourCollectibles(collectibleUpdate)
    }
    updateYourCollectibles()
  },[ address, yourBalance ])

  /*
  const addressFromENS = useResolveName(mainnetProvider, "austingriffith.eth");
  console.log("🏷 Resolved austingriffith.eth as:",addressFromENS)
  */
  let networkDisplay = ""
  if(localChainId && selectedChainId && localChainId != selectedChainId ){
    networkDisplay = (
      <div style={{zIndex:2, position:'absolute', right:0,top:60,padding:16}}>
        <Alert
          message={"⚠️ Wrong Network"}
          description={(
            <div>
              You have <b>{NETWORK(selectedChainId).name}</b> selected and you need to be on <b>{NETWORK(localChainId).name}</b>.
            </div>
          )}
          type="error"
          closable={false}
        />
      </div>
    )
  }else{
    networkDisplay = (
      <div style={{zIndex:-1, position:'absolute', right:154,top:28,padding:16,color:targetNetwork.color}}>
        {targetNetwork.name}
      </div>
    )
  }

  const loadWeb3Modal = useCallback(async () => {
    const provider = await web3Modal.connect();
    setInjectedProvider(new Web3Provider(provider));
  }, [setInjectedProvider]);

  useEffect(() => {
    if (web3Modal.cachedProvider) {
      loadWeb3Modal();
    }
  }, [loadWeb3Modal]);

  const [route, setRoute] = useState();
  useEffect(() => {
    setRoute(window.location.pathname)
  }, [setRoute]);

  let faucetHint = ""
  const faucetAvailable = localProvider && localProvider.connection && localProvider.connection.url && localProvider.connection.url.indexOf(window.location.hostname)>=0 && !process.env.REACT_APP_PROVIDER && price > 1;

  const [ faucetClicked, setFaucetClicked ] = useState( false );
  if(!faucetClicked&&localProvider&&localProvider._network&&localProvider._network.chainId==31337&&yourLocalBalance&&formatEther(yourLocalBalance)<=0){
    faucetHint = (
      <div style={{padding:16}}>
        <Button type={"primary"} onClick={()=>{
          faucetTx({
            to: address,
            value: parseEther("0.01"),
          });
          setFaucetClicked(true)
        }}>
          💰 Grab funds from the faucet ⛽️
        </Button>
      </div>
    )
  }


  const [ yourJSON, setYourJSON ] = useState( STARTING_JSON );
  const [ sending, setSending ] = useState()
  const [ ipfsHash, setIpfsHash ] = useState()
  const [ ipfsDownHash, setIpfsDownHash ] = useState()

  const [ downloading, setDownloading ] = useState()
  const [ ipfsContent, setIpfsContent ] = useState()

  const [ transferToAddresses, setTransferToAddresses ] = useState({})

  return (
    <div className="App">

      {/* ✏️ Edit the header and change the title to your project name */}
      <Header />
      {networkDisplay}
      <BrowserRouter>

        <Menu style={{ textAlign:"center" }} selectedKeys={[route]} mode="horizontal">
          <Menu.Item key="/">
            <Link onClick={()=>{setRoute("/")}} to="/">YourCollectibles</Link>
          </Menu.Item>
          <Menu.Item key="/transfers">
            <Link onClick={()=>{setRoute("/transfers")}} to="/transfers">Transfers</Link>
          </Menu.Item>
          <Menu.Item key="/ipfsup">
            <Link onClick={()=>{setRoute("/ipfsup")}} to="/ipfsup">IPFS Upload</Link>
          </Menu.Item>
<<<<<<< HEAD
          <Menu.Item key="/ipfsdown">
            <Link onClick={()=>{setRoute("/ipfsdown")}} to="/ipfsdown">IPFS Download</Link>
          </Menu.Item>
          <Menu.Item key="/debugcontracts">
            <Link onClick={()=>{setRoute("/debugcontracts")}} to="/debugcontracts">Debug Contracts</Link>
=======
          <Menu.Item key="/mainnetdai">
            <Link onClick={()=>{setRoute("/mainnetdai")}} to="/mainnetdai">Mainnet DAI</Link>
          </Menu.Item>
          <Menu.Item key="/subgraph">
            <Link onClick={()=>{setRoute("/subgraph")}} to="/subgraph">Subgraph</Link>
>>>>>>> ca330344
          </Menu.Item>
        </Menu>

        <Switch>
          <Route exact path="/">
            {/*
                🎛 this scaffolding is full of commonly used components
                this <Contract/> component will automatically parse your ABI
                and give you a form to interact with it locally
            */}

            <div style={{ width:640, margin: "auto", marginTop:32, paddingBottom:32 }}>
              <List
                bordered
                dataSource={yourCollectibles}
                renderItem={(item) => {
                  const id = item.id.toNumber()
                  return (
                    <List.Item key={id+"_"+item.uri+"_"+item.owner}>

                      <Card title={(
                        <div>
                          <span style={{fontSize:16, marginRight:8}}>#{id}</span> {item.name}
                        </div>
                      )}>
                      <div><img src={item.image} style={{maxWidth:150}} /></div>
                      <div>{item.description}</div>
                      </Card>

                      <div>
                        owner: <Address
                            address={item.owner}
                            ensProvider={mainnetProvider}
                            blockExplorer={blockExplorer}
                            fontSize={16}
                        />
                        <AddressInput
                          ensProvider={mainnetProvider}
                          placeholder="transfer to address"
                          value={transferToAddresses[id]}
                          onChange={(newValue)=>{
                            let update = {}
                            update[id] = newValue
                            setTransferToAddresses({ ...transferToAddresses, ...update})
                          }}
                        />
                        <Button onClick={()=>{
                          console.log("writeContracts",writeContracts)
                          tx( writeContracts.YourCollectible.transferFrom(address, transferToAddresses[id], id) )
                        }}>
                          Transfer
                        </Button>
                      </div>
                    </List.Item>
                  )
                }}
              />
            </div>

          </Route>

          <Route path="/transfers">
            <div style={{ width:600, margin: "auto", marginTop:32, paddingBottom:32 }}>
              <List
                bordered
                dataSource={transferEvents}
                renderItem={(item) => {
                  return (
                    <List.Item key={item[0]+"_"+item[1]+"_"+item.blockNumber+"_"+item[2].toNumber()}>
                      <span style={{fontSize:16, marginRight:8}}>#{item[2].toNumber()}</span>
                      <Address
                          address={item[0]}
                          ensProvider={mainnetProvider}
                          fontSize={16}
                      /> =>
                      <Address
                          address={item[1]}
                          ensProvider={mainnetProvider}
                          fontSize={16}
                      />
                    </List.Item>
                  )
                }}
              />
            </div>
          </Route>

          <Route path="/ipfsup">
            <div style={{ paddingTop:32, width:740, margin:"auto", textAlign:"left" }}>
              <ReactJson
                style={{ padding:8 }}
                src={yourJSON}
                theme={"pop"}
                enableClipboard={false}
                onEdit={(edit,a)=>{
                  setYourJSON(edit.updated_src)
                }}
                onAdd={(add,a)=>{
                  setYourJSON(add.updated_src)
                }}
                onDelete={(del,a)=>{
                  setYourJSON(del.updated_src)
                }}
              />
            </div>

            <Button style={{margin:8}} loading={sending} size="large" shape="round" type="primary" onClick={async()=>{
                console.log("UPLOADING...",yourJSON)
                setSending(true)
                setIpfsHash()
                const result = await ipfs.add(JSON.stringify(yourJSON))//addToIPFS(JSON.stringify(yourJSON))
                if(result && result.path) {
                  setIpfsHash(result.path)
                }
                setSending(false)
                console.log("RESULT:",result)
            }}>Upload to IPFS</Button>

            <div  style={{padding:16,paddingBottom:150}}>
              {ipfsHash}
            </div>

          </Route>
          <Route path="/ipfsdown">
              <div style={{ paddingTop:32, width:740, margin:"auto" }}>
                <Input
                  value={ipfsDownHash}
                  placeHolder={"IPFS hash (like QmadqNw8zkdrrwdtPFK1pLi8PPxmkQ4pDJXY8ozHtz6tZq)"}
                  onChange={(e)=>{
                    setIpfsDownHash(e.target.value)
                  }}
                />
              </div>
              <Button style={{margin:8}} loading={sending} size="large" shape="round" type="primary" onClick={async()=>{
                  console.log("DOWNLOADING...",ipfsDownHash)
                  setDownloading(true)
                  setIpfsContent()
                  const result = await getFromIPFS(ipfsDownHash)//addToIPFS(JSON.stringify(yourJSON))
                  if(result && result.toString) {
                    setIpfsContent(result.toString())
                  }
                  setDownloading(false)
              }}>Download from IPFS</Button>

              <pre  style={{padding:16, width:500, margin:"auto",paddingBottom:150}}>
                {ipfsContent}
              </pre>
          </Route>
<<<<<<< HEAD
          <Route path="/debugcontracts">
              <Contract
                name="YourCollectible"
                signer={userProvider.getSigner()}
                provider={localProvider}
                address={address}
                blockExplorer={blockExplorer}
              />
=======
          <Route path="/mainnetdai">
            <Contract
              name="DAI"
              customContract={mainnetDAIContract}
              signer={userProvider.getSigner()}
              provider={mainnetProvider}
              address={address}
              blockExplorer={"https://etherscan.io/"}
            />
          </Route>
          <Route path="/subgraph">
            <Subgraph
            subgraphUri={props.subgraphUri}
            tx={tx}
            writeContracts={writeContracts}
            mainnetProvider={mainnetProvider}
            />
>>>>>>> ca330344
          </Route>
        </Switch>
      </BrowserRouter>


      {/* 👨‍💼 Your account is in the top right with a wallet at connect options */}
      <div style={{ position: "fixed", textAlign: "right", right: 0, top: 0, padding: 10 }}>
         <Account
           address={address}
           localProvider={localProvider}
           userProvider={userProvider}
           mainnetProvider={mainnetProvider}
           price={price}
           web3Modal={web3Modal}
           loadWeb3Modal={loadWeb3Modal}
           logoutOfWeb3Modal={logoutOfWeb3Modal}
           blockExplorer={blockExplorer}
         />
         {faucetHint}
      </div>

      {/* 🗺 Extra UI like gas price, eth price, faucet, and support: */}
       <div style={{ position: "fixed", textAlign: "left", left: 0, bottom: 20, padding: 10 }}>
         <Row align="middle" gutter={[4, 4]}>
           <Col span={8}>
             <Ramp price={price} address={address} networks={NETWORKS}/>
           </Col>

           <Col span={8} style={{ textAlign: "center", opacity: 0.8 }}>
             <GasGauge gasPrice={gasPrice} />
           </Col>
           <Col span={8} style={{ textAlign: "center", opacity: 1 }}>
             <Button
               onClick={() => {
                 window.open("https://t.me/joinchat/KByvmRe5wkR-8F_zz6AjpA");
               }}
               size="large"
               shape="round"
             >
               <span style={{ marginRight: 8 }} role="img" aria-label="support">
                 💬
               </span>
               Support
             </Button>
           </Col>
         </Row>

         <Row align="middle" gutter={[4, 4]}>
           <Col span={24}>
             {
               /*  if the local provider has a signer, let's show the faucet:  */
               faucetAvailable ? (
                 <Faucet localProvider={localProvider} price={price} ensProvider={mainnetProvider}/>
               ) : (
                 ""
               )
             }
           </Col>
         </Row>
       </div>

    </div>
  );
}


/*
  Web3 modal helps us "connect" external wallets:
*/
const web3Modal = new Web3Modal({
  // network: "mainnet", // optional
  cacheProvider: true, // optional
  providerOptions: {
    walletconnect: {
      package: WalletConnectProvider, // required
      options: {
        infuraId: INFURA_ID,
      },
    },
  },
});

const logoutOfWeb3Modal = async () => {
  await web3Modal.clearCachedProvider();
  setTimeout(() => {
    window.location.reload();
  }, 1);
};

 window.ethereum && window.ethereum.on('chainChanged', chainId => {
  setTimeout(() => {
    window.location.reload();
  }, 1);
})

export default App;<|MERGE_RESOLUTION|>--- conflicted
+++ resolved
@@ -287,19 +287,11 @@
           <Menu.Item key="/ipfsup">
             <Link onClick={()=>{setRoute("/ipfsup")}} to="/ipfsup">IPFS Upload</Link>
           </Menu.Item>
-<<<<<<< HEAD
           <Menu.Item key="/ipfsdown">
             <Link onClick={()=>{setRoute("/ipfsdown")}} to="/ipfsdown">IPFS Download</Link>
           </Menu.Item>
           <Menu.Item key="/debugcontracts">
             <Link onClick={()=>{setRoute("/debugcontracts")}} to="/debugcontracts">Debug Contracts</Link>
-=======
-          <Menu.Item key="/mainnetdai">
-            <Link onClick={()=>{setRoute("/mainnetdai")}} to="/mainnetdai">Mainnet DAI</Link>
-          </Menu.Item>
-          <Menu.Item key="/subgraph">
-            <Link onClick={()=>{setRoute("/subgraph")}} to="/subgraph">Subgraph</Link>
->>>>>>> ca330344
           </Menu.Item>
         </Menu>
 
@@ -448,7 +440,6 @@
                 {ipfsContent}
               </pre>
           </Route>
-<<<<<<< HEAD
           <Route path="/debugcontracts">
               <Contract
                 name="YourCollectible"
@@ -457,25 +448,6 @@
                 address={address}
                 blockExplorer={blockExplorer}
               />
-=======
-          <Route path="/mainnetdai">
-            <Contract
-              name="DAI"
-              customContract={mainnetDAIContract}
-              signer={userProvider.getSigner()}
-              provider={mainnetProvider}
-              address={address}
-              blockExplorer={"https://etherscan.io/"}
-            />
-          </Route>
-          <Route path="/subgraph">
-            <Subgraph
-            subgraphUri={props.subgraphUri}
-            tx={tx}
-            writeContracts={writeContracts}
-            mainnetProvider={mainnetProvider}
-            />
->>>>>>> ca330344
           </Route>
         </Switch>
       </BrowserRouter>
